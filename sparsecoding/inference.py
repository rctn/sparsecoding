--- conflicted
+++ resolved
@@ -5,23 +5,14 @@
 class InferenceMethod:
     '''Base class for inference method.'''
 
-<<<<<<< HEAD
     def __init__(self, solver):
-=======
-    def __init__(self,solver):
->>>>>>> 2abdc98a
         '''
         Parameters
         ----------
         '''
         self.solver = solver
 
-<<<<<<< HEAD
     def initialize(self, a):
-=======
-
-    def initialize(self,a):
->>>>>>> 2abdc98a
         '''
         Define initial coefficients.
 
@@ -34,10 +25,6 @@
         '''
         raise NotImplementedError
 
-<<<<<<< HEAD
-=======
-
->>>>>>> 2abdc98a
     def grad(self):
         '''
         Compute the gradient step.
@@ -49,12 +36,7 @@
         -------
         '''
         raise NotImplementedError
-<<<<<<< HEAD
-        
-=======
-
-
->>>>>>> 2abdc98a
+
     def infer(self,dictionary,data,coeff_0=None):
         '''
         Infer the coefficients given a dataset and dictionary.
@@ -87,17 +69,10 @@
             name to add to error, if one is thrown
         '''
         if torch.isnan(data).any():
-<<<<<<< HEAD
             raise ValueError('InferenceMethod error: nan in %s.' % (name))
 
 
 
-=======
-            raise ValueError('InferenceMethod error: nan in %s.'%(name))
-
-
-
->>>>>>> 2abdc98a
 class LCA(InferenceMethod):
     def __init__(self, n_iter=100, coeff_lr=1e-3, threshold=0.1, stop_early=False, epsilon=1e-2, solver=None):
         '''
@@ -125,12 +100,7 @@
         self.epsilon = epsilon
         self.n_iter = n_iter
 
-<<<<<<< HEAD
     def threshold_nonlinearity(self, u):
-=======
-
-    def threshold_nonlinearity(self,u):
->>>>>>> 2abdc98a
         """
         Soft threshhold function according to Rozell 2008
 
@@ -148,12 +118,7 @@
         a = torch.sign(u)*a
         return a
 
-<<<<<<< HEAD
     def grad(self, b, G, u, a):
-=======
-
-    def grad(self,b,G,u,a):
->>>>>>> 2abdc98a
         '''
         Compute the gradient step on membrane potentials
 
@@ -164,11 +129,7 @@
         G : scalar (n_coefficients,n_coefficients)
             inhibition matrix
         a : scalar (batch_size,n_coefficients)
-<<<<<<< HEAD
-            currently active coefficients 
-=======
             currently active coefficients
->>>>>>> 2abdc98a
 
         Returns
         -------
@@ -219,11 +180,7 @@
             if self.stop_early:
                 if torch.linalg.norm(old_u - u)/torch.linalg.norm(old_u) < self.epsilon:
                     break
-<<<<<<< HEAD
             self.checknan(u, 'coefficients')
-=======
-            self.checknan(u,'coefficients')
->>>>>>> 2abdc98a
 
         coefficients = self.threshold_nonlinearity(u)
         return coefficients
@@ -259,12 +216,7 @@
         self.epsilon = epsilon
         self.n_iter = n_iter
 
-<<<<<<< HEAD
     def grad(self, residual, dictionary, a):
-=======
-
-    def grad(self,residual,dictionary,a):
->>>>>>> 2abdc98a
         '''
         Compute the gradient step on coefficients
 
@@ -317,24 +269,15 @@
             if self.stop_early:
                 old_a = a.clone().detach()
 
-<<<<<<< HEAD
             da = self.grad(residual, dictionary, a)
             a = a + self.coeff_lr*da
 
             if self.stop_early:
                 if torch.linalg.norm(old_a - a)/torch.linalg.norm(old_a) < self.epsilon:
-=======
-            da = self.grad(residual,dictionary,a)
-            a = a + self.coeff_lr*da
-
-            if self.stop_early:
-                if  torch.linalg.norm(old_a - a)/torch.linalg.norm(old_a) < self.epsilon:
->>>>>>> 2abdc98a
                     break
 
             residual = data - (dictionary@a.t()).t()
 
-<<<<<<< HEAD
             self.checknan(a, 'coefficients')
         return a
 
@@ -427,26 +370,14 @@
             u = self.coefficients
         return self.coefficients
 
-=======
-            self.checknan(a,'coefficients')
-        return a
-
-
->>>>>>> 2abdc98a
 
 class LSM(InferenceMethod):
     """
     Infer coefficients for each image in data using elements dictionary.
     Method implemented according to "Group Sparse Coding with a Laplacian Scale Mixture Prior" (P. J. Garrigues & B. A. Olshausen, 2010)
     """
-<<<<<<< HEAD
 
     def __init__(self, n_iter=100, n_iter_LSM=6, beta=0.01, alpha=80.0, sigma=0.005, sparse_threshold=10**-2, solver=None):
-=======
-
-
-    def __init__(self, n_iter = 100, n_iter_LSM = 6, beta=0.01, alpha=80.0, sigma=0.005, sparse_threshold = 10**-2, solver = None):
->>>>>>> 2abdc98a
         '''
 
         Parameters
@@ -480,10 +411,6 @@
         self.sigma = sigma
         self.sparse_threshold = sparse_threshold
 
-<<<<<<< HEAD
-=======
-
->>>>>>> 2abdc98a
     def lsm_Loss(self, data, dictionary, coefficients, lambdas, sigma):
         """
         Compute LSM loss according to equation (7) in (P. J. Garrigues & B. A. Olshausen, 2010)
@@ -503,11 +430,7 @@
             the current values of regularization coefficient for all basis
 
         sigma : scalar (1,) default=0.005
-<<<<<<< HEAD
-            LSM parameter used to compute the loss functions    
-=======
             LSM parameter used to compute the loss functions
->>>>>>> 2abdc98a
 
         Returns
         -------
@@ -516,7 +439,6 @@
         """
 
         # Compute loss
-<<<<<<< HEAD
         mse_loss = (1/(2*(sigma**2)))*torch.pow(torch.norm(data -
                                                            torch.mm(dictionary, coefficients.t()).t(), p=2, dim=1, keepdim=True), 2)
         sparse_loss = torch.sum(lambdas.mul(
@@ -524,14 +446,6 @@
         loss = mse_loss + sparse_loss
         return loss
 
-=======
-        mse_loss = (1/(2*(sigma**2)))*torch.pow(torch.norm(data-torch.mm(dictionary,coefficients.t()).t(), p=2, dim=1, keepdim=True),2)
-        sparse_loss = torch.sum(lambdas.mul(torch.abs(coefficients)), 1, keepdim=True)
-        loss = mse_loss + sparse_loss
-        return loss
-
-
->>>>>>> 2abdc98a
     def infer(self, data, dictionary):
         """
         Infer coefficients for each image in data using dict elements dictionary using Laplacian Scale Mixture (LSM)
@@ -559,7 +473,6 @@
 
         for i in range(0, self.n_iter_LSM):
 
-<<<<<<< HEAD
             # Compute the initial values of lambdas
             lambdas = (self.alpha + 1)/(self.beta +
                                         torch.abs(coefficients)).to(device)
@@ -567,25 +480,12 @@
             # Set coefficients to zero before doing repeating the inference with new lambdas
             coefficients = torch.zeros(
                 batch_size, n_basis, requires_grad=True, device=device)
-=======
-        for i in range(0,self.n_iter_LSM):
-
-            # Compute the initial values of lambdas
-            lambdas = (self.alpha + 1)/(self.beta + torch.abs(coefficients)).to(device)
-
-            # Set coefficients to zero before doing repeating the inference with new lambdas
-            coefficients=torch.zeros(batch_size, n_basis, requires_grad=True,device=device)
->>>>>>> 2abdc98a
 
             # Set up optimizer
             optimizer = torch.optim.Adam([coefficients])
 
             # Internal loop to infer the coefficients with the current lambdas
-<<<<<<< HEAD
             for t in range(0, self.n_iter):
-=======
-            for t in range(0,self.n_iter):
->>>>>>> 2abdc98a
 
                 # compute LSM loss for the current iteration
                 loss = self.lsm_Loss(data=data,
@@ -593,33 +493,19 @@
                                      coefficients=coefficients,
                                      lambdas=lambdas,
                                      sigma=self.sigma
-<<<<<<< HEAD
                                      )
-=======
-                )
->>>>>>> 2abdc98a
 
                 optimizer.zero_grad()
 
                 # Backward pass: compute gradient of the loss with respect to model parameters
-<<<<<<< HEAD
                 loss.backward(torch.ones((batch_size, 1),
                               device=device), retain_graph=True)
-=======
-                loss.backward(torch.ones((batch_size,1),device=device),retain_graph=True)
->>>>>>> 2abdc98a
 
                 # Calling the step function on an Optimizer makes an update to its parameters
                 optimizer.step()
 
-<<<<<<< HEAD
         # Sparsify the final solution by discarding the small coefficients
         coefficients.data[torch.abs(coefficients.data)
                           < self.sparse_threshold] = 0
-=======
-
-        # Sparsify the final solution by discarding the small coefficients
-        coefficients.data[torch.abs(coefficients.data)<self.sparse_threshold] = 0
->>>>>>> 2abdc98a
 
         return coefficients.detach()